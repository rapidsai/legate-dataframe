# Copyright (c) 2023-2025, NVIDIA CORPORATION. All rights reserved.
# SPDX-License-Identifier: Apache-2.0

import argparse
import os
from typing import Any, List

import cudf
import cudf.core.column
import cudf.testing
import cupy
import legate.core
import numpy as np
import pyarrow as pa
import pytest

from legate_dataframe import LogicalColumn, LogicalTable


def as_cudf_dataframe(obj: Any, default_column_name: str = "data") -> cudf.DataFrame:
    """Convert an object to a cudf dataframe

    Parameters
    ----------
    obj
        Any object that can be converted to a `cudf.DataFrame` either
        through `cudf.DataFrame()`, `obj.to_cudf()`, or
        exposes a 1D array through the
        `__legate_data_interface__` interface.
    default_column_name
        The column name to use if no name are defined. This is useful when
        comparing `cudf.DataFrame` to legate objects that doesn't have column
        names such as `legate_dataframe.Column` or `cupynumeric.NDArray`.

    Returns
    -------
        The cudf dataframe
    """
    if isinstance(obj, LogicalColumn):
        obj = LogicalTable([obj], column_names=[default_column_name])
    if isinstance(obj, LogicalTable):
        return obj.to_cudf()
    if hasattr(obj, "__legate_data_interface__"):
        return LogicalTable(
            columns=[LogicalColumn(obj)], column_names=[default_column_name]
        ).to_cudf()
    if isinstance(obj, (cudf.Series, cudf.core.column.ColumnBase)):
        return cudf.DataFrame({default_column_name: obj})
    return cudf.DataFrame(obj)


<<<<<<< HEAD
def replace_nans(table: pa.Table) -> pa.Table:
    new_table = pa.table(table)
    for i, name in enumerate(table.schema.names):
        type = table.schema.field(name).type
        if pa.types.is_floating(type):
            # Replace NaNs with 0.0 for floating point columns
            nan_mask = pa.compute.is_nan(table.column(name)).combine_chunks()
            new_table = new_table.set_column(
                i,
                name,
                pa.compute.replace_with_mask(
                    table.column(name), nan_mask, pa.scalar(0.0, type=pa.float64())
                ),
            )
    return new_table


# This function compares two Arrow tables for equality
# It compares NaN values as equal - arrows default behavior is to not compare NaNs as equal
# https://github.com/apache/arrow/issues/22446
# It ignores the nullable field in the schema as this is inconsistent in arrow
def assert_arrow_table_equal(left: pa.Table, right: pa.Table) -> None:
=======
def assert_arrow_table_equal(left: pa.Table, right: pa.Table, approx=False) -> None:
>>>>>>> 7f58a4ad
    # arrow has an annoying nullable attribute in its schema that is not well respected by its various functions
    # i.e. it is possible to have a non-nullable column with null values without problems
    # Set the nullable attribute to match the left table

    assert left.schema.names == right.schema.names
    fields = []
    for name in left.schema.names:
        left_field = left.schema.field(name)
        right_field = right.schema.field(name)
        type_ = right_field.type
        # Accept if there is a mismatch with large vs. non-large strings
        if type_ == pa.large_string() and left_field.type == pa.string():
            type_ = pa.string()
        fields.append(pa.field(right_field.name, type_, left_field.nullable))
    new_schema = pa.schema(fields)
    right_copy = pa.table(right, schema=new_schema)

<<<<<<< HEAD
    assert replace_nans(left).equals(
        replace_nans(right_copy)
    ), f"Arrow tables are not equal:\n{left}\n{right}"
=======
    if not approx:
        assert left.equals(right_copy), f"Arrow tables are not equal:\n{left}\n{right}"
    else:
        assert left.schema == right.schema
        for left_col, right_col in zip(left.columns, right.columns):
            assert left_col.is_valid() == right_col.is_valid()
            assert left_col.type == right_col.type  # probably already checked in schema
            np.testing.assert_array_almost_equal(
                left_col.drop_null().to_numpy(), right_col.drop_null().to_numpy()
            )
>>>>>>> 7f58a4ad


def assert_frame_equal(
    left: Any,
    right: Any,
    check_index: bool = False,
    ignore_row_order: bool = False,
    default_column_name: str = "data",
    **kwargs,
) -> None:
    """Check that left and right DataFrame are equal

    Parameters
    ----------
    left
        Left dataframe to compare. Any object that can be converted to a
        cudf.DataFrame by `as_cudf_dataframe()`.
    right
        Right dataframe to compare. Any object that can be converted to a
        cudf.DataFrame by `as_cudf_dataframe()`.
    ignore_row_order
        Whether to ignore the row order or not.
    check_index
        Whether to index of each dataframe must match.
    default_column_name
        The column name to use if no name are defined. This is useful when
        comparing `cudf.DataFrame` to legate objects that doesn't have column
        names such as `legate_dataframe.Column` or `cupynumeric.NDArray`.
    kwargs
        Extra keyword arguments that are passthrough as-is to
        `cudf.testing.assert_frame_equal`

    Returns
    -------
        The extracted Legate store.
    """

    lhs = as_cudf_dataframe(left, default_column_name=default_column_name)
    rhs = as_cudf_dataframe(right, default_column_name=default_column_name)
    if ignore_row_order:
        lhs = lhs.sort_values(lhs.columns, ignore_index=not check_index)
        rhs = rhs.sort_values(rhs.columns, ignore_index=not check_index)
    if not check_index:
        lhs = lhs.reset_index(drop=True)
        rhs = rhs.reset_index(drop=True)

    cudf.testing.assert_frame_equal(
        left=lhs,
        right=rhs,
        **kwargs,
    )


def assert_matches_polars(query: Any, allow_exceptions=(), approx=False) -> None:
    """Check that a polars query is equivalent when collected via
    legate or polars.

    Parameters
    ----------
    query
        A polars query.
    allow_exceptions
        A tuple of exceptions or an exception that are allowed to be
        raised if their type (not text) matches, we accept that.
    approx
        Whether to use approximate equality for floating point columns
        (and consider NaNs equal as well).
    """
    # Import currently ensures `.legate.collect()` is available
    import legate_dataframe.ldf_polars  # noqa: F401

    exception = None
    try:
        res_polars = query.collect().to_arrow()
    except allow_exceptions as e:
        exception = e
    try:
        res_legate = query.legate.collect().to_arrow()
    except allow_exceptions as e:
        if type(exception) is type(e):
            return  # OK, types match so we accept this.
        if exception is not None:
            raise exception
        raise

    assert_arrow_table_equal(res_legate, res_polars, approx=approx)


def get_empty_series(dtype, nullable: bool) -> cudf.Series:
    """Create an empty cudf series

    Parameters
    ----------
    dtype
        The dtype of the new series.
    nullable
        Whether to add a null mask to the empty series.

    Returns
    -------
        The new empty series
    """
    ret = cudf.Series([], dtype=dtype)
    if nullable:
        ret._column.set_mask(np.empty(shape=(0,), dtype="uint8"))
    return ret


def std_dataframe_set() -> List[cudf.DataFrame]:
    """Return the standard test set of dataframes

    Used throughout the test suite to check against supported data types

    Returns
    -------
        List of dataframes
    """
    return [
        cudf.DataFrame({"a": cupy.arange(10000, dtype="int64")}),
        cudf.DataFrame(
            {
                "a": cupy.arange(10000, dtype="int32"),
                "b": cupy.arange(-10000, 0, dtype="float64"),
            }
        ),
        cudf.DataFrame({"a": ["a", "bb", "ccc"]}),
        cudf.DataFrame(
            {
                "a": get_empty_series(dtype=int, nullable=True),
                "b": get_empty_series(dtype=float, nullable=True),
            }
        ),
    ]


def std_dataframe_set_cpu() -> List[pa.Table]:
    """Return the standard test set of dataframes

    Used throughout the test suite to check against supported data types

    Returns
    -------
        List of dataframes
    """
    return [
        pa.table({"a": np.arange(10000, dtype="int64")}),
        pa.table(
            {
                "a": np.arange(10000, dtype="int32"),
                "b": np.arange(-10000, 0, dtype="float64"),
                "c": np.resize([True, False], 10000).astype(np.bool_),
            }
        ),
        pa.table({"a": ["a", "bb", "ccc"]}),
        pa.table(
            {
                "a": np.array([], dtype=int),
                "b": np.array([], dtype=float),
            }
        ),
    ]


def gen_random_series(nelem: int, num_nans: int) -> pa.Array:
    rng = np.random.default_rng(42)
    a = rng.random(nelem)
    nans = np.zeros(nelem, dtype=bool)
    nans[rng.choice(a.size, num_nans, replace=False)] = True
    return pa.array(a, mask=nans)


def get_column_set(dtypes, nulls=True):
    """Return a set of columns with the given dtypes

    Can be used to test a pytest fixture to generate a set of columns.

    Parameters
    ----------
    dtypes : sequence of dtypes
        The dtypes for the returned columns cudf must support casting
        integers to it.
    nulls : boolean, optional
        If set  to``False`` the returned columns do not contain booleans.

    Yields
    ------
    parameter : pytest.param
        Pytest parameters each containing a columns.
    """
    data = np.arange(-1000, 1000)
    np.random.seed(0)

    for dtype in dtypes:
        series = cudf.Series(data).astype(dtype)
        if nulls:
            series = series.mask(np.random.randint(2, size=len(series), dtype=bool))

        yield pytest.param(series._column, id=f"col({dtype}, nulls={nulls})")


# To replace the above eventually as cudf is removed from tests
def get_pyarrow_column_set(dtypes, nulls=True):
    """Return a set of columns with the given dtypes

    Can be used to test a pytest fixture to generate a set of columns.

    Parameters
    ----------
    dtypes : sequence of dtypes
        The dtypes for the returned columns.
    nulls : boolean, optional
        If set  to``False`` the returned columns do not contain booleans.

    Yields
    ------
    parameter : pytest.param
        Pytest parameters each containing a columns.
    """
    data = np.arange(-1000, 1000)
    np.random.seed(0)

    for dtype in dtypes:
        mask = np.random.randint(2, size=len(data), dtype=bool) if nulls else None
        series = pa.array(data, type=dtype, mask=mask)

        yield pytest.param(series, id=f"col({dtype}, nulls={nulls})")


def guess_available_mem():
    """Function that guesses the available GPU and SYSMEM memory in MiB based
    on the ``LEGATE_CONFIG`` environment variable.
    If the variable is not found or doesn't include ``--fbmem``/``--sysmem``
    returns None for the non-available one.

    Returns a tuple of ``(gpumem, sysmem)``
    """
    config = os.environ.get("LEGATE_CONFIG", "")

    parser = argparse.ArgumentParser()
    parser.add_argument("--fbmem", type=int, default=None)
    # could probably factor in CPUs, but probably OK in practice.
    parser.add_argument("--sysmem", type=int, default=None)

    args, _ = parser.parse_known_args(config.split())

    ngpus = legate.core.get_machine().count(legate.core.TaskTarget.GPU)

    fbmem = args.fbmem * ngpus if args.fbmem is not None else None
    sysmem = args.sysmem if args.sysmem is not None else None

    return fbmem, sysmem<|MERGE_RESOLUTION|>--- conflicted
+++ resolved
@@ -49,7 +49,6 @@
     return cudf.DataFrame(obj)
 
 
-<<<<<<< HEAD
 def replace_nans(table: pa.Table) -> pa.Table:
     new_table = pa.table(table)
     for i, name in enumerate(table.schema.names):
@@ -71,10 +70,7 @@
 # It compares NaN values as equal - arrows default behavior is to not compare NaNs as equal
 # https://github.com/apache/arrow/issues/22446
 # It ignores the nullable field in the schema as this is inconsistent in arrow
-def assert_arrow_table_equal(left: pa.Table, right: pa.Table) -> None:
-=======
 def assert_arrow_table_equal(left: pa.Table, right: pa.Table, approx=False) -> None:
->>>>>>> 7f58a4ad
     # arrow has an annoying nullable attribute in its schema that is not well respected by its various functions
     # i.e. it is possible to have a non-nullable column with null values without problems
     # Set the nullable attribute to match the left table
@@ -90,24 +86,21 @@
             type_ = pa.string()
         fields.append(pa.field(right_field.name, type_, left_field.nullable))
     new_schema = pa.schema(fields)
-    right_copy = pa.table(right, schema=new_schema)
-
-<<<<<<< HEAD
-    assert replace_nans(left).equals(
-        replace_nans(right_copy)
-    ), f"Arrow tables are not equal:\n{left}\n{right}"
-=======
+    left_copy = replace_nans(pa.table(left, schema=new_schema))
+    right_copy = replace_nans(pa.table(right, schema=new_schema))
+
     if not approx:
-        assert left.equals(right_copy), f"Arrow tables are not equal:\n{left}\n{right}"
+        assert left_copy.equals(
+            right_copy
+        ), f"Arrow tables are not equal:\n{left}\n{right}"
     else:
-        assert left.schema == right.schema
-        for left_col, right_col in zip(left.columns, right.columns):
+        assert left_copy.schema == right_copy.schema
+        for left_col, right_col in zip(left_copy.columns, right_copy.columns):
             assert left_col.is_valid() == right_col.is_valid()
             assert left_col.type == right_col.type  # probably already checked in schema
             np.testing.assert_array_almost_equal(
                 left_col.drop_null().to_numpy(), right_col.drop_null().to_numpy()
             )
->>>>>>> 7f58a4ad
 
 
 def assert_frame_equal(
