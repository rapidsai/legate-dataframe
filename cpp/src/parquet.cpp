/*
 * Copyright (c) 2023-2025, NVIDIA CORPORATION.
 *
 * Licensed under the Apache License, Version 2.0 (the "License");
 * you may not use this file except in compliance with the License.
 * You may obtain a copy of the License at
 *
 *     http://www.apache.org/licenses/LICENSE-2.0
 *
 * Unless required by applicable law or agreed to in writing, software
 * distributed under the License is distributed on an "AS IS" BASIS,
 * WITHOUT WARRANTIES OR CONDITIONS OF ANY KIND, either express or implied.
 * See the License for the specific language governing permissions and
 * limitations under the License.
 */

#include <algorithm>
#include <filesystem>
#include <stdexcept>
#include <vector>

#include <arrow/io/file.h>
#include <arrow/io/memory.h>
#include <parquet/arrow/reader.h>
#include <parquet/arrow/schema.h>
#include <parquet/arrow/writer.h>
#include <parquet/file_reader.h>

#include <cudf/concatenate.hpp>
#include <cudf/io/parquet.hpp>
#include <cudf/unary.hpp>

#include <legate.h>
#include <legate/cuda/cuda.h>

#include <legate_dataframe/core/column.hpp>
#include <legate_dataframe/core/library.hpp>
#include <legate_dataframe/core/table.hpp>
#include <legate_dataframe/core/task_context.hpp>
#include <legate_dataframe/core/transposed_copy.cuh>
#include <legate_dataframe/utils.hpp>

#include <legate_dataframe/parquet.hpp>

namespace legate::dataframe::task {

class ParquetWrite : public Task<ParquetWrite, OpCode::ParquetWrite> {
 public:
  static inline const auto TASK_CONFIG =
    legate::TaskConfig{legate::LocalTaskID{OpCode::ParquetWrite}};

<<<<<<< HEAD
  static constexpr auto GPU_VARIANT_OPTIONS = legate::VariantOptions{}
                                                .with_has_allocations(true)
                                                .with_elide_device_ctx_sync(true)
                                                .with_has_side_effect(true);
=======
  static void cpu_variant(legate::TaskContext context)
  {
    TaskContext ctx{context};

    const std::string dirpath  = argument::get_next_scalar<std::string>(ctx);
    const auto column_names    = argument::get_next_scalar_vector<std::string>(ctx);
    const auto table           = argument::get_next_input<PhysicalTable>(ctx);
    const std::string filepath = dirpath + "/part." + std::to_string(ctx.rank) + ".parquet";
    auto outfile               = ARROW_RESULT(arrow::io::FileOutputStream::Open(filepath));
    auto props                 = parquet::WriterProperties::Builder().build();
    auto arrow_props           = parquet::ArrowWriterProperties::Builder().build();

    // TODO: memory pool should come from legate
    auto status = parquet::arrow::WriteTable(*table.arrow_table_view(column_names),
                                             arrow::default_memory_pool(),
                                             outfile,
                                             parquet::DEFAULT_MAX_ROW_GROUP_LENGTH,
                                             props,
                                             arrow_props);
  }
>>>>>>> 98b69ecd

  static void gpu_variant(legate::TaskContext context)
  {
    TaskContext ctx{context};

    const std::string dirpath  = argument::get_next_scalar<std::string>(ctx);
    const auto column_names    = argument::get_next_scalar_vector<std::string>(ctx);
    const auto table           = argument::get_next_input<PhysicalTable>(ctx);
    const std::string filepath = dirpath + "/part." + std::to_string(ctx.rank) + ".parquet";
    const auto tbl             = table.table_view();

    auto dest    = cudf::io::sink_info(filepath);
    auto options = cudf::io::parquet_writer_options::builder(dest, tbl);
    cudf::io::table_input_metadata metadata(tbl);

    // Set column names
    for (size_t i = 0; i < metadata.column_metadata.size(); i++) {
      metadata.column_metadata.at(i).set_name(column_names.at(i));
    }
    options.metadata(metadata);
    cudf::io::write_parquet(options, ctx.stream());
  }
};

namespace {

std::pair<std::vector<std::string>, std::vector<std::vector<int>>> find_files_and_row_groups(
  const std::vector<std::string>& file_paths,
  const std::vector<size_t>& ngroups_per_file,
  size_t from_row_group,
  size_t num_row_groups)
{
  // Iterate through the file and nrow list and read as many rows from the
  // files as this rank should read while skipping those of the other tasks.
  size_t total_groups_seen = 0;  // offset into the current file

  std::vector<std::string> files;
  std::vector<std::vector<int>> row_groups;
  for (size_t i = 0; i < file_paths.size(); i++) {
    size_t file_groups = ngroups_per_file[i];

    if (num_row_groups == 0) {
      break;
    } else if (from_row_group >= file_groups) {
      from_row_group -= file_groups;  // full file is before our first row group
      continue;
    }

    files.push_back(file_paths[i]);

    size_t num_groups_from_this_file = std::min(num_row_groups, file_groups - from_row_group);
    auto file_row_groups             = std::vector<int>(num_groups_from_this_file);
    std::iota(file_row_groups.begin(), file_row_groups.end(), from_row_group);
    row_groups.push_back(std::move(file_row_groups));

    num_row_groups -= num_groups_from_this_file;
  }

  return {std::move(files), std::move(row_groups)};
}

/*
 * Helper since create_output_buffer needs to be typed, but we dispatch again later
 * so a `void *` return is OK.
 */
struct create_result_store_fn {
  template <legate::Type::Code CODE>
  void* operator()(const legate::PhysicalStore& store, const legate::Point<2>& shape)
  {
    using VAL = legate::type_of<CODE>;
    auto buf  = store.create_output_buffer<VAL, 2>(shape, true);
    return buf.ptr({0, 0});
  }
};

}  // namespace

class ParquetRead : public Task<ParquetRead, OpCode::ParquetRead> {
 public:
  static inline const auto TASK_CONFIG =
    legate::TaskConfig{legate::LocalTaskID{OpCode::ParquetRead}};

  static void cpu_variant(legate::TaskContext context)
  {
    TaskContext ctx{context};
    const auto file_paths        = argument::get_next_scalar_vector<std::string>(ctx);
    const auto columns           = argument::get_next_scalar_vector<std::string>(ctx);
    const auto column_indices    = argument::get_next_scalar_vector<int>(ctx);
    const auto ngroups_per_file  = argument::get_next_scalar_vector<size_t>(ctx);
    const auto nrow_groups_total = argument::get_next_scalar<size_t>(ctx);
    PhysicalTable tbl_arg        = argument::get_next_output<PhysicalTable>(ctx);
    argument::get_parallel_launch_task(ctx);

    if (file_paths.size() != ngroups_per_file.size()) {
      throw std::runtime_error("internal error: file path and nrows size mismatch");
    }

    auto [my_groups_offset, my_num_groups] =
      evenly_partition_work(nrow_groups_total, ctx.rank, ctx.nranks);

    if (my_num_groups == 0) {
      tbl_arg.bind_empty_data();
      return;
    }

    // Iterate over files
    auto [files, row_groups] =
      find_files_and_row_groups(file_paths, ngroups_per_file, my_groups_offset, my_num_groups);
    std::vector<std::shared_ptr<arrow::Table>> tables;
    for (int i = 0; i < files.size(); i++) {
      auto input = ARROW_RESULT(arrow::io::ReadableFile::Open(files[i]));
      std::unique_ptr<parquet::arrow::FileReader> arrow_reader;
      auto status = parquet::arrow::OpenFile(input, arrow::default_memory_pool(), &arrow_reader);
      std::unique_ptr<arrow::RecordBatchReader> batch_reader;
      status = arrow_reader->GetRecordBatchReader(row_groups[i], column_indices, &batch_reader);
      tables.push_back(ARROW_RESULT(batch_reader->ToTable()));
    }
    // Concatenate the tables
    if (tables.size() == 0) {
      tbl_arg.bind_empty_data();
    } else {
      tbl_arg.move_into(std::move(ARROW_RESULT(arrow::ConcatenateTables(tables))));
    }
  }

  static void gpu_variant(legate::TaskContext context)
  {
    TaskContext ctx{context};

    const auto file_paths        = argument::get_next_scalar_vector<std::string>(ctx);
    const auto columns           = argument::get_next_scalar_vector<std::string>(ctx);
    const auto column_indices    = argument::get_next_scalar_vector<int>(ctx);  // Unused by cudf
    const auto ngroups_per_file  = argument::get_next_scalar_vector<size_t>(ctx);
    const auto nrow_groups_total = argument::get_next_scalar<size_t>(ctx);
    PhysicalTable tbl_arg        = argument::get_next_output<PhysicalTable>(ctx);
    argument::get_parallel_launch_task(ctx);

    if (file_paths.size() != ngroups_per_file.size()) {
      throw std::runtime_error("internal error: file path and nrows size mismatch");
    }

    auto [my_groups_offset, my_num_groups] =
      evenly_partition_work(nrow_groups_total, ctx.rank, ctx.nranks);

    if (my_num_groups == 0) {
      tbl_arg.bind_empty_data();
      return;
    }

    auto [files, row_groups] =
      find_files_and_row_groups(file_paths, ngroups_per_file, my_groups_offset, my_num_groups);

    auto src = cudf::io::source_info(files);
    auto opt = cudf::io::parquet_reader_options::builder(src);
    opt.columns(columns);
    opt.row_groups(row_groups);
    auto res = cudf::io::read_parquet(opt, ctx.stream(), ctx.mr()).tbl;

    tbl_arg.move_into(std::move(res));
  }
};

class ParquetReadArray : public Task<ParquetReadArray, OpCode::ParquetReadArray> {
 public:
  static inline const auto TASK_CONFIG =
    legate::TaskConfig{legate::LocalTaskID{OpCode::ParquetReadArray}};

  static void cpu_variant(legate::TaskContext context)
  {
    TaskContext ctx{context};
    const auto file_paths        = argument::get_next_scalar_vector<std::string>(ctx);
    const auto columns           = argument::get_next_scalar_vector<std::string>(ctx);
    const auto column_indices    = argument::get_next_scalar_vector<int>(ctx);
    const auto ngroups_per_file  = argument::get_next_scalar_vector<size_t>(ctx);
    const auto row_group_ranges  = argument::get_next_scalar_vector<legate::Rect<2>>(ctx);
    const auto nrow_groups_total = argument::get_next_scalar<size_t>(ctx);
    auto null_value              = ctx.get_next_scalar_arg();
    auto out                     = ctx.get_next_output_arg();
    argument::get_parallel_launch_task(ctx);

    auto [my_groups_offset, my_num_groups] =
      evenly_partition_work(nrow_groups_total, ctx.rank, ctx.nranks);

    if (file_paths.size() != ngroups_per_file.size()) {
      throw std::runtime_error("internal error: file path and nrows size mismatch");
    }
    if (my_num_groups == 0) {
      out.data().bind_empty_data();
      if (out.nullable()) { out.null_mask().bind_empty_data(); }
      return;
    }

    const size_t ncols = columns.size();

    legate::Rect<2> start = row_group_ranges.at(my_groups_offset);
    legate::Rect<2> end   = row_group_ranges.at(my_groups_offset + my_num_groups - 1);

    auto num_output_rows = end.hi[0] - start.lo[0] + 1;
    void* data_ptr       = legate::type_dispatch(out.data().code(),
                                           create_result_store_fn{},
                                           out.data(),
                                           legate::Point<2>({num_output_rows, ncols}));
    std::optional<bool*> null_ptr;
    if (out.nullable()) {
      auto null_buf = out.null_mask().create_output_buffer<bool, 2>(
        legate::Point<2>({num_output_rows, ncols}), true);
      auto ptr = null_buf.ptr({0, 0});
      null_ptr = ptr;
    }

    if (columns.size() != start.hi[1] - start.lo[1] + 1) {
      throw std::runtime_error("internal error: columns size and result shape mismatch");
    }

    // Iterate over files
    auto [files, row_groups] =
      find_files_and_row_groups(file_paths, ngroups_per_file, my_groups_offset, my_num_groups);
    size_t rows_already_written = 0;
    std::vector<std::shared_ptr<arrow::Table>> tables;
    for (int i = 0; i < files.size(); i++) {
      auto input = ARROW_RESULT(arrow::io::ReadableFile::Open(files[i]));
      std::unique_ptr<parquet::arrow::FileReader> arrow_reader;
      auto status = parquet::arrow::OpenFile(input, arrow::default_memory_pool(), &arrow_reader);
      std::unique_ptr<arrow::RecordBatchReader> batch_reader;
      status     = arrow_reader->GetRecordBatchReader(row_groups[i], column_indices, &batch_reader);
      auto table = ARROW_RESULT(batch_reader->ToTable());

      if (end.hi[0] - start.lo[0] + 1 < rows_already_written + table->num_rows()) {
        throw std::runtime_error("internal error: output smaller than expected.");
      }

      // Write to output array, this is a transposed copy.
      copy_into_tranposed(ctx, data_ptr, null_ptr, table, null_value, out.data().type());

      if (null_ptr.has_value()) { null_ptr = null_ptr.value() + table->num_rows() * ncols; }
      data_ptr =
        static_cast<char*>(data_ptr) + table->num_rows() * ncols * out.data().type().size();
      rows_already_written += table->num_rows();
    }
  }
  static void gpu_variant(legate::TaskContext context)
  {
    TaskContext ctx{context};

    const auto file_paths        = argument::get_next_scalar_vector<std::string>(ctx);
    const auto columns           = argument::get_next_scalar_vector<std::string>(ctx);
    const auto column_indices    = argument::get_next_scalar_vector<int>(ctx);  // Unused by cudf
    const auto ngroups_per_file  = argument::get_next_scalar_vector<size_t>(ctx);
    const auto row_group_ranges  = argument::get_next_scalar_vector<legate::Rect<2>>(ctx);
    const auto nrow_groups_total = argument::get_next_scalar<size_t>(ctx);
    auto null_value              = ctx.get_next_scalar_arg();
    auto out                     = ctx.get_next_output_arg();
    argument::get_parallel_launch_task(ctx);

    auto [my_groups_offset, my_num_groups] =
      evenly_partition_work(nrow_groups_total, ctx.rank, ctx.nranks);

    if (file_paths.size() != ngroups_per_file.size()) {
      throw std::runtime_error("internal error: file path and nrows size mismatch");
    }
    if (my_num_groups == 0) {
      out.data().bind_empty_data();
      if (out.nullable()) { out.null_mask().bind_empty_data(); }
      return;
    }

    const size_t ncols = columns.size();

    // TODO: This is hack (including the partitioning above).  We should be passing in a bound
    // output with image constraints on row_group_ranges at which point we would just need to know
    // the row groups assigned to us (the number of rows will be correct in the output array shape).
    legate::Rect<2> start = row_group_ranges.at(my_groups_offset);
    legate::Rect<2> end   = row_group_ranges.at(my_groups_offset + my_num_groups - 1);

    void* data_ptr = legate::type_dispatch(out.data().code(),
                                           create_result_store_fn{},
                                           out.data(),
                                           legate::Point<2>({end.hi[0] - start.lo[0] + 1, ncols}));
    std::optional<bool*> null_ptr;
    if (out.nullable()) {
      auto null_buf = out.null_mask().create_output_buffer<bool, 2>(
        legate::Point<2>({end.hi[0] - start.lo[0] + 1, ncols}), true);
      auto ptr = null_buf.ptr({0, 0});
      null_ptr = ptr;
    }

    if (columns.size() != start.hi[1] - start.lo[1] + 1) {
      throw std::runtime_error("internal error: columns size and result shape mismatch");
    }

    auto [files, row_groups] =
      find_files_and_row_groups(file_paths, ngroups_per_file, my_groups_offset, my_num_groups);

    // Read a few hundred MiB at a time (actual limit is a multiple due to decompression
    // and that may also just need more memory as well, there may be other components).
    auto chunksize = 500 * 1024 * 1024;

    auto src = cudf::io::source_info(files);
    auto opt = cudf::io::parquet_reader_options::builder(src);
    opt.columns(columns);
    opt.row_groups(row_groups);

    auto reader =
      cudf::io::chunked_parquet_reader(chunksize, chunksize, opt, ctx.stream(), ctx.mr());
    size_t rows_already_written = 0;
    while (reader.has_next()) {
      auto tbl = reader.read_chunk().tbl;

      if (end.hi[0] - start.lo[0] + 1 < rows_already_written + tbl->num_rows()) {
        throw std::runtime_error("internal error: output smaller than expected.");
      }
      // Write to output array, this is a transposed copy.
      copy_into_tranposed(ctx, data_ptr, null_ptr, tbl->release(), null_value, out.data().type());

      if (null_ptr.has_value()) { null_ptr = null_ptr.value() + tbl->num_rows() * ncols; }
      data_ptr = static_cast<char*>(data_ptr) + tbl->num_rows() * ncols * out.data().type().size();
      rows_already_written += tbl->num_rows();
    }
  }
};

}  // namespace legate::dataframe::task

namespace legate::dataframe {

namespace {

const auto reg_id_ = []() -> char {
  legate::dataframe::task::ParquetWrite::register_variants();
  legate::dataframe::task::ParquetRead::register_variants();
  legate::dataframe::task::ParquetReadArray::register_variants();
  return 0;
}();

struct ParquetReadInfo {
  std::vector<std::string> file_paths;
  std::vector<std::string> column_names;
  std::vector<int> column_indices;
  std::vector<cudf::data_type> column_types;
  std::vector<bool> column_nullable;
  std::vector<size_t> nrow_groups;
  std::vector<legate::Rect<2>> row_group_ranges_vec;
  LogicalArray row_group_ranges;
  size_t nrow_groups_total;
  size_t nrows_total;
};

ParquetReadInfo get_parquet_info(const std::string& glob_string,
                                 const std::optional<std::vector<std::string>>& columns)
{
  std::vector<std::string> file_paths = parse_glob(glob_string);
  if (file_paths.empty()) { throw std::invalid_argument("no parquet files specified"); }

  // TODO: Using the default memory pool, hopefully it doesn't matter anyway here.
  auto pool = arrow::default_memory_pool();

  // Open the first file to get schema information
  auto reader = ARROW_RESULT(arrow::io::ReadableFile::Open(file_paths[0]));

  // Newer versions arrow have versions that return a result which is more convenient (also below)
  std::unique_ptr<parquet::arrow::FileReader> parquet_reader;
  auto status = parquet::arrow::OpenFile(reader, pool, &parquet_reader);
  if (!status.ok()) {
    throw std::runtime_error("failed to open parquet file: " + status.ToString());
  }
  std::shared_ptr<arrow::Schema> schema;
  status = parquet_reader->GetSchema(&schema);
  if (!status.ok()) { throw std::runtime_error("failed to get schema: " + status.ToString()); }

  // Get the column metadata from the schema (depends on whether columns are specified)
  std::vector<std::string> column_names;
  std::vector<cudf::data_type> column_types;
  std::vector<bool> column_nullable;
  if (!columns.has_value()) {
    column_names.reserve(schema->num_fields());
    column_types.reserve(schema->num_fields());
    column_nullable.reserve(schema->num_fields());
    for (int i = 0; i < schema->num_fields(); i++) {
      auto name = schema->field(i)->name();
      column_names.emplace_back(name);
      auto arrow_type = schema->field(i)->type();
      column_types.emplace_back(to_cudf_type(*arrow_type.get()));
      column_nullable.emplace_back(schema->field(i)->nullable());
    }
  } else {
    std::map<std::string, int> name_to_index;
    for (int i = 0; i < schema->num_fields(); i++) {
      name_to_index[schema->field(i)->name()] = i;
    }
    column_names.reserve(columns.value().size());
    column_types.reserve(columns.value().size());
    column_nullable.reserve(columns.value().size());
    for (auto& name : columns.value()) {
      // Validate column names
      if (name_to_index.count(name) == 0) {
        throw std::invalid_argument("column was not found in parquet file: " + std::string(name));
      }
      auto i = name_to_index.at(name);
      column_names.emplace_back(name);
      auto arrow_type = schema->field(i)->type();
      column_types.emplace_back(to_cudf_type(*arrow_type.get()));
      column_nullable.emplace_back(schema->field(i)->nullable());
    }
  }

  std::vector<int> column_indices;
  column_indices.reserve(column_names.size());
  for (auto name : column_names) {
    column_indices.push_back(schema->GetFieldIndex(name));
  }

  // We read by row groups, because this is how the decompression works.
  // If the row groups are huge, that may not be ideal, but there is not much
  // we can do about it at the moment.
  // Reading in chunks smaller than row groups is just not well supported.
  size_t nrows_total       = 0;
  size_t nrow_groups_total = 0;
  std::vector<size_t> nrow_groups;
  std::vector<legate::Rect<2>> row_group_ranges;
  for (const auto& path : file_paths) {
    auto reader         = ARROW_RESULT(arrow::io::ReadableFile::Open(path));
    auto parquet_reader = parquet::ParquetFileReader::Open(reader);
    auto metadata       = parquet_reader->metadata();

    nrow_groups.push_back(metadata->num_row_groups());
    nrow_groups_total += metadata->num_row_groups();
    for (int i = 0; i < metadata->num_row_groups(); i++) {
      auto row_group          = parquet_reader->RowGroup(i);
      auto row_group_metadata = row_group->metadata();

      auto nrows_in_group = row_group_metadata->num_rows();
      // TODO: Legate limitations force us to use a 2D rect here, which we don't actually want/need
      // but the array is 2-D and the broadcast constraint currently doesn't work to make it 1-D
      // for this purpose. (As of legate 25.05)
      row_group_ranges.emplace_back(legate::Rect<2>(
        {nrows_total, 0}, {nrows_total + nrows_in_group - 1, column_names.size() - 1}));
      nrows_total += nrows_in_group;
    }
  }

  auto runtime = legate::Runtime::get_runtime();
  auto row_group_ranges_arr =
    runtime->create_array({row_group_ranges.size()}, legate::rect_type(2));
  auto ptr = row_group_ranges_arr.get_physical_array()
               .data()
               .write_accessor<legate::Rect<2>, 1, false>()
               .ptr(0);
  std::copy(row_group_ranges.begin(), row_group_ranges.end(), ptr);

  return {std::move(file_paths),
          std::move(column_names),
          std::move(column_indices),
          std::move(column_types),
          std::move(column_nullable),
          std::move(nrow_groups),
          std::move(row_group_ranges),
          row_group_ranges_arr,
          nrow_groups_total,
          nrows_total};
}

}  // namespace

void parquet_write(LogicalTable& tbl, const std::string& dirpath)
{
  std::filesystem::create_directories(dirpath);
  if (!std::filesystem::is_empty(dirpath)) {
    throw std::invalid_argument("if path exist, it must be an empty directory");
  }
  auto runtime = legate::Runtime::get_runtime();
  legate::AutoTask task =
    runtime->create_task(get_library(), task::ParquetWrite::TASK_CONFIG.task_id());
  argument::add_next_scalar(task, dirpath);
  argument::add_next_scalar_vector(task, tbl.get_column_name_vector());
  argument::add_next_input(task, tbl);
  runtime->submit(std::move(task));
}

LogicalTable parquet_read(const std::string& glob_string,
                          const std::optional<std::vector<std::string>>& columns)
{
  auto info = get_parquet_info(glob_string, columns);

  std::vector<LogicalColumn> logical_columns;
  logical_columns.reserve(info.column_types.size());
  for (int i = 0; i < info.column_types.size(); i++) {
    logical_columns.emplace_back(
      LogicalColumn::empty_like(info.column_types.at(i), info.column_nullable.at(i), false));
  }
  auto ret = LogicalTable(std::move(logical_columns), info.column_names);

  auto runtime = legate::Runtime::get_runtime();
  legate::AutoTask task =
    runtime->create_task(get_library(), task::ParquetRead::TASK_CONFIG.task_id());
  argument::add_next_scalar_vector(task, info.file_paths);
  argument::add_next_scalar_vector(task, info.column_names);
  argument::add_next_scalar_vector(task, info.column_indices);
  argument::add_next_scalar_vector(task, info.nrow_groups);
  argument::add_next_scalar(task, info.nrow_groups_total);
  argument::add_next_output(task, ret);
  argument::add_parallel_launch_task(task);
  runtime->submit(std::move(task));
  return ret;
}

legate::LogicalArray parquet_read_array(const std::string& glob_string,
                                        const std::optional<std::vector<std::string>>& columns,
                                        const legate::Scalar& null_value,
                                        const std::optional<legate::Type>& type)
{
  auto runtime = legate::Runtime::get_runtime();
  auto info    = get_parquet_info(glob_string, columns);

  legate::Type legate_type = legate::null_type();

  if (!type.has_value()) {
    auto cudf_type = info.column_types.at(0);
    if (!cudf::is_numeric(cudf_type)) {
      throw std::invalid_argument("only numeric columns are supported for parquet_read_array");
    }
    for (auto& type : info.column_types) {
      if (type.id() != type.id()) {
        throw std::invalid_argument("all columns must have the same type");
      }
    }

    legate_type = to_legate_type(cudf_type.id());
  } else {
    legate_type = type.value();

    auto cudf_type = cudf::data_type{to_cudf_type_id(legate_type.code())};
    for (auto& type : info.column_types) {
      if (!cudf::is_supported_cast(type, cudf_type)) {
        throw std::invalid_argument("Cannot cast all columns to specified type");
      }
    }
  }

  // If all columns are not nullable, we don't have to worry about null values
  auto nullable = std::any_of(info.column_nullable.begin(),
                              info.column_nullable.end(),
                              [](bool nullable) { return nullable; });
  if (nullable) {
    // Otherwise, see if we fill the null values
    nullable = null_value.type().code() == Type::Code::NIL;
    if (!nullable) {
      if (null_value.type() != legate_type) {
        throw std::invalid_argument("null value must be null or have the same type as the result");
      }
    }
  }

  // See below, this should not be late-bound, but that requires working imagine constraints.
  auto ret = runtime->create_array(legate_type, 2, nullable);

  legate::AutoTask task =
    runtime->create_task(get_library(), task::ParquetReadArray::TASK_CONFIG.task_id());
  argument::add_next_scalar_vector(task, info.file_paths);
  argument::add_next_scalar_vector(task, info.column_names);
  argument::add_next_scalar_vector(task, info.column_indices);
  argument::add_next_scalar_vector(task, info.nrow_groups);
  argument::add_next_scalar_vector(task, info.row_group_ranges_vec);
  argument::add_next_scalar(task, info.nrow_groups_total);
  argument::add_next_scalar(task, null_value);

  // auto constraint_var = task.add_input(info.row_group_ranges);
  auto var = task.add_output(ret);
  task.add_constraint(legate::broadcast(var, {1}));
  argument::add_parallel_launch_task_2d(task);
  // See issue 2398
  // task.add_constraint(legate::image(constraint_var, var));
  runtime->submit(std::move(task));
  return ret;
}

}  // namespace legate::dataframe<|MERGE_RESOLUTION|>--- conflicted
+++ resolved
@@ -49,12 +49,11 @@
   static inline const auto TASK_CONFIG =
     legate::TaskConfig{legate::LocalTaskID{OpCode::ParquetWrite}};
 
-<<<<<<< HEAD
   static constexpr auto GPU_VARIANT_OPTIONS = legate::VariantOptions{}
                                                 .with_has_allocations(true)
                                                 .with_elide_device_ctx_sync(true)
                                                 .with_has_side_effect(true);
-=======
+
   static void cpu_variant(legate::TaskContext context)
   {
     TaskContext ctx{context};
@@ -75,7 +74,6 @@
                                              props,
                                              arrow_props);
   }
->>>>>>> 98b69ecd
 
   static void gpu_variant(legate::TaskContext context)
   {
