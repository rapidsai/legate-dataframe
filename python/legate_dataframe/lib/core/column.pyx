--- conflicted
+++ resolved
@@ -8,12 +8,6 @@
 
 from cython.operator cimport dereference
 from libc.stdint cimport uintptr_t
-<<<<<<< HEAD
-from libcpp.memory cimport unique_ptr
-from libcpp.utility cimport move
-=======
-from libcpp.string cimport string
->>>>>>> c562c77d
 
 from pyarrow.lib cimport (
     pyarrow_unwrap_array,
