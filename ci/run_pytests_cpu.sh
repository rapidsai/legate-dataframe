#!/bin/bash
# Copyright (c) 2024-2025, NVIDIA CORPORATION.

# [description]
#
#   Run (CPU) tests.
#
#   This is intended for use by both CI and local development,
#   so shouldn't rely on any CI-specific details.
#
#   Put CI-specific details in 'test_python_*.sh'.
#
#   Additional arguments passed to this script are passed through to 'pytest'.
#

set -e -E -u -o pipefail

# Support invoking run_cudf_pytests.sh outside the script directory
cd "$(dirname "$(realpath "${BASH_SOURCE[0]}")")"/../python/tests/

# Unless `LEGATE_CONFIG` is set, default to all available GPUs and set fbmem/sysmem.
# The choice of 2000 and 6000 allows some large memory tests to run (on a single GPU).
# LEGATE_TEST=1 to test broadcasting code paths (locally).
LEGATE_CONFIG=${LEGATE_CONFIG:- --cpus 8 --gpus 0 --sysmem=6000 --omps=0} \
LEGATE_TEST=${LEGATE_TEST:-1} \
legate \
    --module pytest \
    . \
    -sv \
    --durations=0 \
<<<<<<< HEAD
    -k 'csv or binary or parquet or replace or unary or sort or compaction' \
=======
    --ignore=test_benchmarks.py \
    --ignore=test_column.py \
    --ignore=test_cudf.py \
    --ignore=test_cupynumeric.py \
    --ignore=test_examples.py \
    --ignore=test_groupby_aggregation.py \
    --ignore=test_join.py \
    --ignore=test_replace.py \
    --ignore=test_sort.py \
    --ignore=test_stream_compaction.py \
    --ignore=test_timestamps.py \
>>>>>>> 7f58a4ad
    "${@}"<|MERGE_RESOLUTION|>--- conflicted
+++ resolved
@@ -28,9 +28,6 @@
     . \
     -sv \
     --durations=0 \
-<<<<<<< HEAD
-    -k 'csv or binary or parquet or replace or unary or sort or compaction' \
-=======
     --ignore=test_benchmarks.py \
     --ignore=test_column.py \
     --ignore=test_cudf.py \
@@ -39,8 +36,5 @@
     --ignore=test_groupby_aggregation.py \
     --ignore=test_join.py \
     --ignore=test_replace.py \
-    --ignore=test_sort.py \
-    --ignore=test_stream_compaction.py \
     --ignore=test_timestamps.py \
->>>>>>> 7f58a4ad
     "${@}"